--- conflicted
+++ resolved
@@ -93,15 +93,9 @@
 If you want to modify only the translated strings, you can ignore this section and directly edit the `m17n.py` files.
 This workflow is only needed when new UI elements/operators are added to this extension to extract new translatable strings.
 
-<<<<<<< HEAD
 To use this extension, you need first to set up its environment:
-1. Enable the extension, along with the MMD Tools, from the Blender Perferences interface. It is bundled with Blender, so you don't need to install it seperately.
+1. Enable the extension, along with the MMD Tools, from the Blender Preferences interface. It is bundled with Blender, so you don't need to install it separately.
 2. Set up localization resources for the extension. First, clone the repositories needed:
-=======
-To use this extension, you need to first set up its environment:
-1. Enable the extension, along with the MMD Tools, from the Blender Preferences interface. It is bundled with the Blender, so you don't need to install it separately.
-2. Set up localization resources for the extension. First clone the repositories needed:
->>>>>>> c0213c43
    ```
    git clone --depth 1 https://github.com/blender/blender
    git clone --depth 1 https://projects.blender.org/blender/blender-ui-translations
