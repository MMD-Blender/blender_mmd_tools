# -*- coding: utf-8 -*-
from . import pmx
from . import utils
from . import rigging
from . import bpyutils

import math

import bpy
import os
import mathutils
import collections
import logging
import time

class PMXImporter:
    TO_BLE_MATRIX = mathutils.Matrix([
        [1.0, 0.0, 0.0, 0.0],
        [0.0, 0.0, 1.0, 0.0],
        [0.0, 1.0, 0.0, 0.0],
        [0.0, 0.0, 0.0, 1.0]])

    def __init__(self):
        self.__model = None
        self.__targetScene = bpy.context.scene

        self.__scale = None

        self.__root = None
        self.__armObj = None
        self.__meshObj = None
        self.__rigidsSetObj = None
        self.__jointsSetObj = None

        self.__vertexTable = None
        self.__vertexGroupTable = None
        self.__textureTable = None

        self.__boneTable = []
        self.__rigidTable = []
        self.__nonCollisionJointTable = None
        self.__jointTable = []

        self.__materialFaceCountTable = None
        self.__nonCollisionConstraints = []

        # object groups
        self.__allObjGroup = None    # a group which contains all objects created for the target model by mmd_tools.
        self.__mainObjGroup = None    # a group which contains armature and mesh objects.
        self.__rigidObjGroup = None  # a group which contains objects of rigid bodies imported from a pmx model.
        self.__jointObjGroup = None  # a group which contains objects of joints imported from a pmx model.
        self.__tempObjGroup = None   # a group which contains temporary objects.

    @staticmethod
    def flipUV_V(uv):
        u, v = uv
        return [u, 1.0-v]

    def __getMaterialIndexFromFaceIndex(self, face_index):
        count = 0
        for i, c in enumerate(self.__materialFaceCountTable):
            if face_index < count + c:
                return i
            count += c
        raise Exception('invalid face index.')

    def __createObjects(self):
        """ Create main objects and link them to scene.
        """
        pmxModel = self.__model
        self.__rig = rigging.Rig.create(pmxModel.name, pmxModel.name_e, self.__scale)

        mesh = bpy.data.meshes.new(name=pmxModel.name)
        self.__meshObj = bpy.data.objects.new(name=pmxModel.name+'_mesh', object_data=mesh)
        self.__targetScene.objects.link(self.__meshObj)
    
        self.__armObj = self.__rig.armature()
        self.__armObj.hide = True
        self.__meshObj.parent = self.__armObj

    def __createGroups(self):
        pmxModel = self.__model
        self.__mainObjGroup = bpy.data.groups.new(name='mmd_tools.' + pmxModel.name)
        logging.debug('Create main group: %s', self.__mainObjGroup.name)
        self.__allObjGroup = bpy.data.groups.new(name='mmd_tools.' + pmxModel.name + '_all')
        logging.debug('Create all group: %s', self.__allObjGroup.name)
        self.__rigidObjGroup = bpy.data.groups.new(name='mmd_tools.' + pmxModel.name + '_rigids')
        logging.debug('Create rigid group: %s', self.__rigidObjGroup.name)
        self.__jointObjGroup = bpy.data.groups.new(name='mmd_tools.' + pmxModel.name + '_joints')
        logging.debug('Create joint group: %s', self.__jointObjGroup.name)
        self.__tempObjGroup = bpy.data.groups.new(name='mmd_tools.' + pmxModel.name + '_temp')
        logging.debug('Create temporary group: %s', self.__tempObjGroup.name)

    def __importVertexGroup(self):
        self.__vertexGroupTable = []
        for i in self.__model.bones:
            self.__vertexGroupTable.append(self.__meshObj.vertex_groups.new(name=i.name))

    def __importVertices(self):
        self.__importVertexGroup()

        pmxModel = self.__model
        mesh = self.__meshObj.data

        mesh.vertices.add(count=len(self.__model.vertices))
        for i, pv in enumerate(pmxModel.vertices):
            bv = mesh.vertices[i]

            bv.co = mathutils.Vector(pv.co) * self.TO_BLE_MATRIX * self.__scale
            bv.normal = pv.normal

            if isinstance(pv.weight.weights, pmx.BoneWeightSDEF):
                self.__vertexGroupTable[pv.weight.bones[0]].add(index=[i], weight=pv.weight.weights.weight, type='REPLACE')
                self.__vertexGroupTable[pv.weight.bones[1]].add(index=[i], weight=1.0-pv.weight.weights.weight, type='REPLACE')
            elif len(pv.weight.bones) == 1:
                self.__vertexGroupTable[pv.weight.bones[0]].add(index=[i], weight=1.0, type='REPLACE')
            elif len(pv.weight.bones) == 2:
                self.__vertexGroupTable[pv.weight.bones[0]].add(index=[i], weight=pv.weight.weights[0], type='REPLACE')
                self.__vertexGroupTable[pv.weight.bones[1]].add(index=[i], weight=1.0-pv.weight.weights[0], type='REPLACE')
            elif len(pv.weight.bones) == 4:
                self.__vertexGroupTable[pv.weight.bones[0]].add(index=[i], weight=pv.weight.weights[0], type='REPLACE')
                self.__vertexGroupTable[pv.weight.bones[1]].add(index=[i], weight=pv.weight.weights[1], type='REPLACE')
                self.__vertexGroupTable[pv.weight.bones[2]].add(index=[i], weight=pv.weight.weights[2], type='REPLACE')
                self.__vertexGroupTable[pv.weight.bones[3]].add(index=[i], weight=pv.weight.weights[3], type='REPLACE')
            else:
                raise Exception('unkown bone weight type.')

    def __importTextures(self):
        pmxModel = self.__model

        self.__textureTable = []
        for i in pmxModel.textures:
            name = os.path.basename(i.path).split('.')[0]
            tex = bpy.data.textures.new(name=name, type='IMAGE')
            try:
                tex.image = bpy.data.images.load(filepath=i.path)
            except Exception:
                logging.warning('failed to load %s', str(i.path))
            self.__textureTable.append(tex)

    def __createEditBones(self, obj, pmx_bones):
        """ create EditBones from pmx file data.
        @return the list of bone names which can be accessed by the bone index of pmx data.
        """
        editBoneTable = []
        nameTable = []
        dependency_cycle_ik_bones = []
        for i, p_bone in enumerate(pmx_bones):
            if p_bone.isIK:
                if p_bone.target != -1:
                    t = pmx_bones[p_bone.target]
                    if p_bone.parent == t.parent:
                        dependency_cycle_ik_bones.append(i)

        with bpyutils.edit_object(obj) as data:
            for i in pmx_bones:
                bone = data.edit_bones.new(name=i.name)
                loc = mathutils.Vector(i.location) * self.__scale * self.TO_BLE_MATRIX
                bone.head = loc
                editBoneTable.append(bone)
                nameTable.append(bone.name)

            for i, (b_bone, m_bone) in enumerate(zip(editBoneTable, pmx_bones)):
                if m_bone.parent != -1:
                    if i not in dependency_cycle_ik_bones:
                        b_bone.parent = editBoneTable[m_bone.parent]
                    else:
                        b_bone.parent = editBoneTable[m_bone.parent].parent

            for b_bone, m_bone in zip(editBoneTable, pmx_bones):
                if isinstance(m_bone.displayConnection, int):
                    if m_bone.displayConnection != -1:
                        b_bone.tail = editBoneTable[m_bone.displayConnection].head
                    else:
                        b_bone.tail = b_bone.head
                else:
                    loc = mathutils.Vector(m_bone.displayConnection) * self.TO_BLE_MATRIX * self.__scale
                    b_bone.tail = b_bone.head + loc

            for b_bone in editBoneTable:
                # Set the length of too short bones to 1 because Blender delete them.
                if b_bone.length  < 0.001:
                    loc = mathutils.Vector([0, 0, 1]) * self.__scale
                    b_bone.tail = b_bone.head + loc

            for b_bone, m_bone in zip(editBoneTable, pmx_bones):
                if b_bone.parent is not None and b_bone.parent.tail == b_bone.head:
                    if not m_bone.isMovable:
                        b_bone.use_connect = True

        return nameTable

    def __sortPoseBonesByBoneIndex(self, pose_bones, bone_names):
        r = []
        for i in bone_names:
            r.append(pose_bones[i])
        return r

    def __applyIk(self, index, pmx_bone, pose_bones):
        """ create a IK bone constraint
         If the IK bone and the target bone is separated, a dummy IK target bone is created as a child of the IK bone.
         @param index the bone index
         @param pmx_bone pmx.Bone
         @param pose_bones the list of PoseBones sorted by the bone index
        """

        ik_bone = pose_bones[pmx_bone.target].parent
        target_bone = pose_bones[index]

        if (mathutils.Vector(ik_bone.tail) - mathutils.Vector(target_bone.head)).length > 0.001:
            logging.info('Found a seperated IK constraint: IK: %s, Target: %s', ik_bone.name, target_bone.name)
            with bpyutils.edit_object(self.__armObj) as data:
                s_bone = data.edit_bones.new(name='shadow')
                logging.info('  Create a proxy bone: %s', s_bone.name)
                s_bone.head = ik_bone.tail
                s_bone.tail = s_bone.head + mathutils.Vector([0, 0, 1])
                s_bone.layers = (False, False, False, False, False, False, False, False, True, False, False, False, False, False, False, False, False, False, False, False, False, False, False, False, False, False, False, False, False, False, False, False)
                s_bone.parent = data.edit_bones[target_bone.name]
                logging.info('  Set parent: %s -> %s', target_bone.name, s_bone.name)
                # Must not access to EditBones from outside of the 'with' section.
                s_bone_name = s_bone.name

            logging.info('  Use %s as IK target bone instead of %s', s_bone_name, target_bone.name)
            target_bone = self.__armObj.pose.bones[s_bone_name]
            target_bone.is_mmd_shadow_bone = True
            target_bone.mmd_shadow_bone_type = 'IK_PROXY'

        ikConst = ik_bone.constraints.new('IK')
        ikConst.chain_count = len(pmx_bone.ik_links)
        ikConst.target = self.__armObj
        ikConst.subtarget = target_bone.name
        if pmx_bone.isRotatable and not pmx_bone.isMovable :
            ikConst.use_location = pmx_bone.isMovable
            ikConst.use_rotation = pmx_bone.isRotatable
        for i in pmx_bone.ik_links:
            if i.maximumAngle is not None:
                bone = pose_bones[i.target]
                bone.use_ik_limit_x = True
                bone.use_ik_limit_y = True
                bone.use_ik_limit_z = True
                bone.ik_max_x = -i.minimumAngle[0]
                bone.ik_max_y = i.maximumAngle[1]
                bone.ik_max_z = i.maximumAngle[2]
                bone.ik_min_x = -i.maximumAngle[0]
                bone.ik_min_y = i.minimumAngle[1]
                bone.ik_min_z = i.minimumAngle[2]

    @staticmethod
    def __findNoneAdditionalBone(target, pose_bones, visited_bones=None):
        if visited_bones is None:
            visited_bones = []
        if target in visited_bones:
            raise ValueError('Detected cyclic dependency.')
        for i in filter(lambda x: x.type == 'CHILD_OF', target.constraints):
            if i.subtarget != target.parent.name:
                return PMXImporter.__findNoneAdditionalBone(pose_bones[i.subtarget], pose_bones, visited_bones)
        return target

    def __applyAdditionalTransform(self, obj, src, dest, influence, pose_bones, rotation=False, location=False):
        """ apply additional transform to the bone.
         @param obj the object of the target armature
         @param src the PoseBone that apply the transform to another bone.
         @param dest the PoseBone that another bone apply the transform to.
        """
        if not rotation and not location:
            return
        bone_name = None

        # If src has been applied the additional transform by another bone,
        # copy the constraint of it to dest.
        src = self.__findNoneAdditionalBone(src, pose_bones)

        with bpyutils.edit_object(obj) as data:
            src_bone = data.edit_bones[src.name]
            s_bone = data.edit_bones.new(name='shadow')
            s_bone.head = src_bone.head
            s_bone.tail = src_bone.tail
            s_bone.parent = src_bone.parent
            #s_bone.use_connect = src_bone.use_connect
            s_bone.layers = (False, False, False, False, False, False, False, False, True, False, False, False, False, False, False, False, False, False, False, False, False, False, False, False, False, False, False, False, False, False, False, False)
            s_bone.use_inherit_rotation = False
            s_bone.use_local_location = True
            s_bone.use_inherit_scale = False
            bone_name = s_bone.name

            dest_bone = data.edit_bones[dest.name]
            dest_bone.use_inherit_rotation = not rotation
            dest_bone.use_local_location = not location

        p_bone = obj.pose.bones[bone_name]
        p_bone.is_mmd_shadow_bone = True
        p_bone.mmd_shadow_bone_type = 'ADDITIONAL_TRANSFORM'

        if rotation:
            c = p_bone.constraints.new('COPY_ROTATION')
            c.target = obj
            c.subtarget = src.name
            c.target_space = 'LOCAL'
            c.owner_space = 'LOCAL'

            if influence > 0:
                c.influence = influence
            else:
                c.influence = -influence
                c.invert_x = True
                c.invert_y = True
                c.invert_z = True

        if location:
            c = p_bone.constraints.new('COPY_LOCATION')
            c.target = obj
            c.subtarget = src.name
            c.target_space = 'LOCAL'
            c.owner_space = 'LOCAL'

            if influence > 0:
                c.influence = influence
            else:
                c.influence = -influence
                c.invert_x = True
                c.invert_y = True
                c.invert_z = True

        c = dest.constraints.new('CHILD_OF')

        c.target = obj
        c.subtarget = p_bone.name
        c.use_location_x = location
        c.use_location_y = location
        c.use_location_z = location
        c.use_rotation_x = rotation
        c.use_rotation_y = rotation
        c.use_rotation_z = rotation
        c.use_scale_x = False
        c.use_scale_y = False
        c.use_scale_z = False
        c.inverse_matrix = mathutils.Matrix(src.matrix).inverted()

        if dest.parent is not None:
            parent = dest.parent
            c = dest.constraints.new('CHILD_OF')
            c.target = obj
            c.subtarget = parent.name
            c.use_location_x = False
            c.use_location_y = False
            c.use_location_z = False
            c.use_scale_x = False
            c.use_scale_y = False
            c.use_scale_z = False
            c.inverse_matrix = mathutils.Matrix(parent.matrix).inverted()

    def __importBones(self):
        pmxModel = self.__model

        boneNameTable = self.__createEditBones(self.__armObj, pmxModel.bones)
        pose_bones = self.__sortPoseBonesByBoneIndex(self.__armObj.pose.bones, boneNameTable)
        self.__boneTable = pose_bones
        for i, p_bone in sorted(enumerate(pmxModel.bones), key=lambda x: x[1].transform_order):
            b_bone = pose_bones[i]
            b_bone.mmd_bone.name_e = p_bone.name_e
            b_bone.mmd_bone.transform_order = p_bone.transform_order
            b_bone.mmd_bone.is_visible = p_bone.visible
            b_bone.mmd_bone.is_controllable = p_bone.isControllable

            if not p_bone.isRotatable:
                b_bone.lock_rotation = [True, True, True]

            if not p_bone.isMovable:
                b_bone.lock_location = [True, True, True]

            if p_bone.isIK:
                if p_bone.target != -1:
                    self.__applyIk(i, p_bone, pose_bones)

            if p_bone.hasAdditionalRotate or p_bone.hasAdditionalLocation:
                bone_index, influ = p_bone.additionalTransform
                src_bone = pmxModel.bones[bone_index]
                self.__applyAdditionalTransform(
                    self.__armObj,
                    pose_bones[bone_index],
                    b_bone,
                    influ,
                    self.__armObj.pose.bones,
                    p_bone.hasAdditionalRotate,
                    p_bone.hasAdditionalLocation
                    )

            if p_bone.localCoordinate is not None:
                b_bone.mmd_bone.enabled_local_axes = True
                b_bone.mmd_bone.local_axis_x = p_bone.localCoordinate.x_axis
                b_bone.mmd_bone.local_axis_z = p_bone.localCoordinate.z_axis

            if len(b_bone.children) == 0:
                b_bone.mmd_bone.is_tip = True
                b_bone.lock_rotation = [True, True, True]
                b_bone.lock_location = [True, True, True]
                b_bone.lock_scale = [True, True, True]
                b_bone.bone.hide = True

    def __importRigids(self):
        self.__rigidTable = []
        start_time = time.time()
        for rigid in self.__model.rigids:
            if self.__onlyCollisions and rigid.mode != pmx.Rigid.MODE_STATIC:
                continue

            loc = mathutils.Vector(rigid.location) * self.TO_BLE_MATRIX * self.__scale
            rot = mathutils.Vector(rigid.rotation) * self.TO_BLE_MATRIX * -1
            if rigid.type == pmx.Rigid.TYPE_BOX:
                size = mathutils.Vector(rigid.size) * self.TO_BLE_MATRIX
            else:
                size = mathutils.Vector(rigid.size)

            obj = self.__rig.createRigidBody(
                name = rigid.name,
                name_e = rigid.name_e,
                shape_type = rigid.type,
                dynamics_type = rigid.mode,
                location = loc,
                rotation = rot,
                size = size * self.__scale,
                collision_group_number = rigid.collision_group_number,
                collision_group_mask = [rigid.collision_group_mask & (1<<i) == 0 for i in range(16)],
                arm_obj = self.__armObj,
                mass=rigid.mass,
                friction = rigid.friction,
                angular_damping = rigid.rotation_attenuation,
                linear_damping = rigid.velocity_attenuation,
                bounce = rigid.bounce,
                bone = None if rigid.bone == -1 or rigid.bone is None else self.__boneTable[rigid.bone].name,
                )
            obj.hide = True
            self.__rigidObjGroup.objects.link(obj)

            self.__rigidTable.append(obj)
        logging.debug('Finished importing rigid bodies in %f seconds.', time.time() - start_time)

    
    def __importJoints(self):
        if self.__onlyCollisions:
            return
        self.__jointTable = []
        for joint in self.__model.joints:
            loc = mathutils.Vector(joint.location) * self.TO_BLE_MATRIX * self.__scale
            rot = mathutils.Vector(joint.rotation) * self.TO_BLE_MATRIX * -1

            obj = self.__rig.createJoint(
                name = joint.name,
                name_e = joint.name_e,
                location = loc,
                rotation = rot,
                size = 0.5 * self.__scale,
                rigid_a = self.__rigidTable[joint.src_rigid],
                rigid_b = self.__rigidTable[joint.dest_rigid],
                maximum_location = mathutils.Vector(joint.maximum_location) * self.TO_BLE_MATRIX * self.__scale,
                minimum_location = mathutils.Vector(joint.minimum_location) * self.TO_BLE_MATRIX * self.__scale,
                maximum_rotation = mathutils.Vector(joint.maximum_rotation) * self.TO_BLE_MATRIX * -1,
                minimum_rotation = mathutils.Vector(joint.minimum_rotation) * self.TO_BLE_MATRIX * -1,
                spring_linear = mathutils.Vector(joint.spring_constant) * self.TO_BLE_MATRIX,
                spring_angular = mathutils.Vector(joint.spring_rotation_constant) * self.TO_BLE_MATRIX,
                )
            obj.hide = True
            self.__jointTable.append(obj)
            self.__jointObjGroup.objects.link(obj)


    def __importMaterials(self):
        self.__importTextures()

        pmxModel = self.__model

        self.__materialTable = []
        self.__materialFaceCountTable = []
        for i in pmxModel.materials:
            mat = bpy.data.materials.new(name=i.name)
            mmd_material = mat.mmd_material
            mat.diffuse_color = i.diffuse[0:3]
            mat.alpha = i.diffuse[3]
            mat.specular_color = i.specular[0:3]
            mat.specular_alpha = i.specular[3]
<<<<<<< HEAD

            mmd_material.name_j = i.name
            mmd_material.name_e = i.name_e
            mmd_material.ambient_color = i.ambient
            mmd_material.is_double_sided = i.is_double_sided
            mmd_material.enabled_drop_shadow = i.enabled_drop_shadow
            mmd_material.enabled_self_shadow_map = i.enabled_self_shadow_map
            mmd_material.enabled_self_shadow = i.enabled_self_shadow
            mmd_material.enabled_toon_edge = i.enabled_toon_edge
            mmd_material.edge_color = i.edge_color
            mmd_material.edge_weight = i.edge_size
            mmd_material.sphere_texture_type = str(i.sphere_texture_mode)
            mmd_material.is_shared_toon_texture = i.is_shared_toon_texture
            mmd_material.comment = i.comment

=======
            mat.use_shadows = i.enabled_self_shadow
            mat.use_transparent_shadows = i.enabled_self_shadow
            mat.use_cast_buffer_shadows = i.enabled_self_shadow_map # only buffer shadows
            if mat.alpha < 1.0 or mat.specular_alpha < 1.0 or i.texture != -1:
                mat.use_transparency = True
                mat.transparency_method = 'Z_TRANSPARENCY'
>>>>>>> 51522aab
            self.__materialFaceCountTable.append(int(i.vertex_count/3))
            self.__meshObj.data.materials.append(mat)
            if i.texture != -1:
                texture_slot = mat.texture_slots.create(0)
                texture_slot.use_map_alpha = True
                texture_slot.texture = self.__textureTable[i.texture]
                texture_slot.texture.use_mipmap = self.__use_mipmap
                texture_slot.texture_coords = 'UV'
<<<<<<< HEAD
                mat.use_transparency = True
                mat.transparency_method = 'Z_TRANSPARENCY'
                mat.alpha = 0
            if not i.is_shared_toon_texture and i.toon_texture != -1:
                texture_slot = mat.texture_slots.create(1)
                texture_slot.use_map_alpha = True
                texture_slot.texture = self.__textureTable[i.toon_texture]
                texture_slot.texture_coords = 'UV'
                mat.use_textures[1] = False
                mat.use_transparency = True
                mat.transparency_method = 'Z_TRANSPARENCY'
                mat.alpha = 0
            if i.is_shared_toon_texture:
                mmd_material.shared_toon_texture = i.toon_texture
            if i.sphere_texture != -1:
                texture_slot = mat.texture_slots.create(2)
                texture_slot.use_map_alpha = True
                texture_slot.texture = self.__textureTable[i.sphere_texture]
                texture_slot.texture_coords = 'UV'
                mat.use_textures[2] = False
                mat.use_transparency = True
                mat.transparency_method = 'Z_TRANSPARENCY'
                mat.alpha = 0
=======
                texture_slot.blend_type = 'MULTIPLY'
            if i.sphere_texture_mode == 2:
                amount = self.__spa_blend_factor
                blend = 'ADD'
            else:
                amount = self.__sph_blend_factor
                blend = 'MULTIPLY'
            if i.sphere_texture != -1 and amount != 0.0:
                texture_slot = mat.texture_slots.add()
                texture_slot.texture = self.__textureTable[i.sphere_texture]
                texture_slot.texture_coords = 'NORMAL'
                texture_slot.diffuse_color_factor = amount
                texture_slot.blend_type = blend
>>>>>>> 51522aab

    def __importFaces(self):
        pmxModel = self.__model
        mesh = self.__meshObj.data

        mesh.tessfaces.add(len(pmxModel.faces))
        uvLayer = mesh.tessface_uv_textures.new()
        for i, f in enumerate(pmxModel.faces):
            bf = mesh.tessfaces[i]
            bf.vertices_raw = list(f) + [0]
            bf.use_smooth = True
            face_count = 0
            uv = uvLayer.data[i]
            uv.uv1 = self.flipUV_V(pmxModel.vertices[f[0]].uv)
            uv.uv2 = self.flipUV_V(pmxModel.vertices[f[1]].uv)
            uv.uv3 = self.flipUV_V(pmxModel.vertices[f[2]].uv)

            bf.material_index = self.__getMaterialIndexFromFaceIndex(i)

    def __importVertexMorphs(self):
        pmxModel = self.__model

        utils.selectAObject(self.__meshObj)
        bpy.ops.object.shape_key_add()

        for morph in filter(lambda x: isinstance(x, pmx.VertexMorph), pmxModel.morphs):
            shapeKey = self.__meshObj.shape_key_add(morph.name)
            for md in morph.offsets:
                shapeKeyPoint = shapeKey.data[md.index]
                offset = mathutils.Vector(md.offset) * self.TO_BLE_MATRIX
                shapeKeyPoint.co = shapeKeyPoint.co + offset * self.__scale

    def __importDisplayFrames(self):
        pmxModel = self.__model
        root = self.__rig.rootObject()

        for i in pmxModel.display:
            frame = root.mmd_root.display_item_frames.add()
            frame.name = i.name
            frame.name_e = i.name_e
            for disp_type, index in i.data:
                item = frame.items.add()
                if disp_type == 0:
                    item.type = 'BONE'
                    item.name = self.__boneTable[index].name
                elif disp_type == 1:
                    item.type = 'MORPH'
                    item.name = pmxModel.morphs[index].name
                else:
                    raise Exception('Unknown display item type.')
        root.mmd_root.display_item_frames

    def __addArmatureModifier(self, meshObj, armObj):
        armModifier = meshObj.modifiers.new(name='Armature', type='ARMATURE')
        armModifier.object = armObj
        armModifier.use_vertex_groups = True

    def __renameLRBones(self):
        pose_bones = self.__armObj.pose.bones
        for i in pose_bones:
            if i.is_mmd_shadow_bone:
                continue
            i.mmd_bone.name_j = i.name
            self.__rig.renameBone(i.name, utils.convertNameToLR(i.name))
            # self.__meshObj.vertex_groups[i.mmd_bone.name_j].name = i.name

    def execute(self, **args):
        if 'pmx' in args:
            self.__model = args['pmx']
        else:
            self.__model = pmx.load(args['filepath'])

        self.__scale = args.get('scale', 1.0)
        renameLRBones = args.get('rename_LR_bones', False)
        self.__onlyCollisions = args.get('only_collisions', False)
        self.__ignoreNonCollisionGroups = args.get('ignore_non_collision_groups', True)
        self.__distance_of_ignore_collisions = args.get('distance_of_ignore_collisions', 1) # 衝突を考慮しない距離（非衝突グループ設定を無視する距離）
        self.__distance_of_ignore_collisions /= 2
        self.__use_mipmap = args.get('use_mipmap', True)
        self.__sph_blend_factor = args.get('sph_blend_factor', 1.0)
        self.__spa_blend_factor = args.get('spa_blend_factor', 1.0)

        logging.info('****************************************')
        logging.info(' mmd_tools.import_pmx module')
        logging.info('----------------------------------------')
        logging.info(' Start to load model data form a pmx file')
        logging.info('            by the mmd_tools.pmx modlue.')
        logging.info('')

        start_time = time.time()

        self.__createGroups()
        self.__createObjects()

        self.__importVertices()
        self.__importBones()
        self.__importMaterials()
        self.__importFaces()
        self.__importRigids()
        self.__importJoints()
        self.__importDisplayFrames()

        self.__importVertexMorphs()

        if renameLRBones:
            self.__renameLRBones()

        self.__addArmatureModifier(self.__meshObj, self.__armObj)
        self.__meshObj.data.update()

        bpy.types.Object.pmx_import_scale = bpy.props.FloatProperty(name='pmx_import_scale')
        self.__armObj.pmx_import_scale = self.__scale

        for i in [self.__rigidObjGroup.objects, self.__jointObjGroup.objects, self.__tempObjGroup.objects]:
            for j in i:
                self.__allObjGroup.objects.link(j)

        bpy.context.scene.gravity[2] = -9.81 * 10 * self.__scale
        self.__rig.rootObject().mmd_root.show_meshes = True

        logging.info(' Finished importing the model in %f seconds.', time.time() - start_time)
        logging.info('----------------------------------------')
        logging.info(' mmd_tools.import_pmx module')
        logging.info('****************************************')<|MERGE_RESOLUTION|>--- conflicted
+++ resolved
@@ -478,7 +478,12 @@
             mat.alpha = i.diffuse[3]
             mat.specular_color = i.specular[0:3]
             mat.specular_alpha = i.specular[3]
-<<<<<<< HEAD
+            mat.use_shadows = i.enabled_self_shadow
+            mat.use_transparent_shadows = i.enabled_self_shadow
+            mat.use_cast_buffer_shadows = i.enabled_self_shadow_map # only buffer shadows
+            if mat.alpha < 1.0 or mat.specular_alpha < 1.0 or i.texture != -1:
+                mat.use_transparency = True
+                mat.transparency_method = 'Z_TRANSPARENCY'
 
             mmd_material.name_j = i.name
             mmd_material.name_e = i.name_e
@@ -494,14 +499,6 @@
             mmd_material.is_shared_toon_texture = i.is_shared_toon_texture
             mmd_material.comment = i.comment
 
-=======
-            mat.use_shadows = i.enabled_self_shadow
-            mat.use_transparent_shadows = i.enabled_self_shadow
-            mat.use_cast_buffer_shadows = i.enabled_self_shadow_map # only buffer shadows
-            if mat.alpha < 1.0 or mat.specular_alpha < 1.0 or i.texture != -1:
-                mat.use_transparency = True
-                mat.transparency_method = 'Z_TRANSPARENCY'
->>>>>>> 51522aab
             self.__materialFaceCountTable.append(int(i.vertex_count/3))
             self.__meshObj.data.materials.append(mat)
             if i.texture != -1:
@@ -510,31 +507,6 @@
                 texture_slot.texture = self.__textureTable[i.texture]
                 texture_slot.texture.use_mipmap = self.__use_mipmap
                 texture_slot.texture_coords = 'UV'
-<<<<<<< HEAD
-                mat.use_transparency = True
-                mat.transparency_method = 'Z_TRANSPARENCY'
-                mat.alpha = 0
-            if not i.is_shared_toon_texture and i.toon_texture != -1:
-                texture_slot = mat.texture_slots.create(1)
-                texture_slot.use_map_alpha = True
-                texture_slot.texture = self.__textureTable[i.toon_texture]
-                texture_slot.texture_coords = 'UV'
-                mat.use_textures[1] = False
-                mat.use_transparency = True
-                mat.transparency_method = 'Z_TRANSPARENCY'
-                mat.alpha = 0
-            if i.is_shared_toon_texture:
-                mmd_material.shared_toon_texture = i.toon_texture
-            if i.sphere_texture != -1:
-                texture_slot = mat.texture_slots.create(2)
-                texture_slot.use_map_alpha = True
-                texture_slot.texture = self.__textureTable[i.sphere_texture]
-                texture_slot.texture_coords = 'UV'
-                mat.use_textures[2] = False
-                mat.use_transparency = True
-                mat.transparency_method = 'Z_TRANSPARENCY'
-                mat.alpha = 0
-=======
                 texture_slot.blend_type = 'MULTIPLY'
             if i.sphere_texture_mode == 2:
                 amount = self.__spa_blend_factor
@@ -548,7 +520,6 @@
                 texture_slot.texture_coords = 'NORMAL'
                 texture_slot.diffuse_color_factor = amount
                 texture_slot.blend_type = blend
->>>>>>> 51522aab
 
     def __importFaces(self):
         pmxModel = self.__model
