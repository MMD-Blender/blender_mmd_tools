# -*- coding: utf-8 -*-
from . import pmx
from . import utils
from . import rigging
from . import bpyutils

import math

import bpy
import os
import mathutils
import collections
import logging
import time

class PMXImporter:
    TO_BLE_MATRIX = mathutils.Matrix([
        [1.0, 0.0, 0.0, 0.0],
        [0.0, 0.0, 1.0, 0.0],
        [0.0, 1.0, 0.0, 0.0],
        [0.0, 0.0, 0.0, 1.0]])

    def __init__(self):
        self.__model = None
        self.__targetScene = bpy.context.scene

        self.__scale = None

        self.__root = None
        self.__armObj = None
        self.__meshObj = None
        self.__rigidsSetObj = None
        self.__jointsSetObj = None

        self.__vertexTable = None
        self.__vertexGroupTable = None
        self.__textureTable = None

        self.__boneTable = []
        self.__rigidTable = []
        self.__nonCollisionJointTable = None
        self.__jointTable = []

        self.__materialFaceCountTable = None

        # object groups
        self.__allObjGroup = None    # a group which contains all objects created for the target model by mmd_tools.
        self.__mainObjGroup = None    # a group which contains armature and mesh objects.
        self.__rigidObjGroup = None  # a group which contains objects of rigid bodies imported from a pmx model.
        self.__jointObjGroup = None  # a group which contains objects of joints imported from a pmx model.
        self.__tempObjGroup = None   # a group which contains temporary objects.

    @staticmethod
    def flipUV_V(uv):
        u, v = uv
        return [u, 1.0-v]

    def __getMaterialIndexFromFaceIndex(self, face_index):
        count = 0
        for i, c in enumerate(self.__materialFaceCountTable):
            if face_index < count + c:
                return i
            count += c
        raise Exception('invalid face index.')

    def __createObjects(self):
        """ Create main objects and link them to scene.
        """
        pmxModel = self.__model
        self.__rig = rigging.Rig.create(pmxModel.name, pmxModel.name_e, self.__scale)

        mesh = bpy.data.meshes.new(name=pmxModel.name)
        self.__meshObj = bpy.data.objects.new(name=pmxModel.name+'_mesh', object_data=mesh)
        self.__targetScene.objects.link(self.__meshObj)
    
        self.__armObj = self.__rig.armature()
        self.__armObj.hide = True
        self.__meshObj.parent = self.__armObj

    def __createGroups(self):
        pmxModel = self.__model
        self.__mainObjGroup = bpy.data.groups.new(name='mmd_tools.' + pmxModel.name)
        logging.debug('Create main group: %s', self.__mainObjGroup.name)
        self.__allObjGroup = bpy.data.groups.new(name='mmd_tools.' + pmxModel.name + '_all')
        logging.debug('Create all group: %s', self.__allObjGroup.name)
        self.__rigidObjGroup = bpy.data.groups.new(name='mmd_tools.' + pmxModel.name + '_rigids')
        logging.debug('Create rigid group: %s', self.__rigidObjGroup.name)
        self.__jointObjGroup = bpy.data.groups.new(name='mmd_tools.' + pmxModel.name + '_joints')
        logging.debug('Create joint group: %s', self.__jointObjGroup.name)
        self.__tempObjGroup = bpy.data.groups.new(name='mmd_tools.' + pmxModel.name + '_temp')
        logging.debug('Create temporary group: %s', self.__tempObjGroup.name)

    def __importVertexGroup(self):
        self.__vertexGroupTable = []
        for i in self.__model.bones:
            self.__vertexGroupTable.append(self.__meshObj.vertex_groups.new(name=i.name))

    def __importVertices(self):
        self.__importVertexGroup()

        pmxModel = self.__model
        mesh = self.__meshObj.data

        mesh.vertices.add(count=len(self.__model.vertices))
        for i, pv in enumerate(pmxModel.vertices):
            bv = mesh.vertices[i]

            bv.co = mathutils.Vector(pv.co) * self.TO_BLE_MATRIX * self.__scale
            bv.normal = pv.normal

            if isinstance(pv.weight.weights, pmx.BoneWeightSDEF):
                self.__vertexGroupTable[pv.weight.bones[0]].add(index=[i], weight=pv.weight.weights.weight, type='REPLACE')
                self.__vertexGroupTable[pv.weight.bones[1]].add(index=[i], weight=1.0-pv.weight.weights.weight, type='REPLACE')
            elif len(pv.weight.bones) == 1:
                self.__vertexGroupTable[pv.weight.bones[0]].add(index=[i], weight=1.0, type='REPLACE')
            elif len(pv.weight.bones) == 2:
                self.__vertexGroupTable[pv.weight.bones[0]].add(index=[i], weight=pv.weight.weights[0], type='REPLACE')
                self.__vertexGroupTable[pv.weight.bones[1]].add(index=[i], weight=1.0-pv.weight.weights[0], type='REPLACE')
            elif len(pv.weight.bones) == 4:
                self.__vertexGroupTable[pv.weight.bones[0]].add(index=[i], weight=pv.weight.weights[0], type='REPLACE')
                self.__vertexGroupTable[pv.weight.bones[1]].add(index=[i], weight=pv.weight.weights[1], type='REPLACE')
                self.__vertexGroupTable[pv.weight.bones[2]].add(index=[i], weight=pv.weight.weights[2], type='REPLACE')
                self.__vertexGroupTable[pv.weight.bones[3]].add(index=[i], weight=pv.weight.weights[3], type='REPLACE')
            else:
                raise Exception('unkown bone weight type.')

    def __importTextures(self):
        pmxModel = self.__model

        self.__textureTable = []
        for i in pmxModel.textures:
            name = os.path.basename(i.path.replace('\\', os.path.sep)).split('.')[0]
            tex = bpy.data.textures.new(name=name, type='IMAGE')
            try:
                tex.image = bpy.data.images.load(filepath=bpy.path.resolve_ncase(path=i.path))
            except Exception:
                logging.warning('failed to load %s', str(i.path))
            self.__textureTable.append(tex)

    def __createEditBones(self, obj, pmx_bones):
        """ create EditBones from pmx file data.
        @return the list of bone names which can be accessed by the bone index of pmx data.
        """
        editBoneTable = []
        nameTable = []
        dependency_cycle_ik_bones = []
        for i, p_bone in enumerate(pmx_bones):
            if p_bone.isIK:
                if p_bone.target != -1:
                    t = pmx_bones[p_bone.target]
                    if p_bone.parent == t.parent:
                        dependency_cycle_ik_bones.append(i)

        with bpyutils.edit_object(obj) as data:
            for i in pmx_bones:
                bone = data.edit_bones.new(name=i.name)
                loc = mathutils.Vector(i.location) * self.__scale * self.TO_BLE_MATRIX
                bone.head = loc
                editBoneTable.append(bone)
                nameTable.append(bone.name)

            for i, (b_bone, m_bone) in enumerate(zip(editBoneTable, pmx_bones)):
                if m_bone.parent != -1:
                    if i not in dependency_cycle_ik_bones:
                        b_bone.parent = editBoneTable[m_bone.parent]
                    else:
                        b_bone.parent = editBoneTable[m_bone.parent].parent

            for b_bone, m_bone in zip(editBoneTable, pmx_bones):
                if isinstance(m_bone.displayConnection, int):
                    if m_bone.displayConnection != -1:
                        b_bone.tail = editBoneTable[m_bone.displayConnection].head
                    else:
                        b_bone.tail = b_bone.head
                else:
                    loc = mathutils.Vector(m_bone.displayConnection) * self.TO_BLE_MATRIX * self.__scale
                    b_bone.tail = b_bone.head + loc

            for b_bone in editBoneTable:
                # Set the length of too short bones to 1 because Blender delete them.
                if b_bone.length  < 0.001:
                    loc = mathutils.Vector([0, 0, 1]) * self.__scale
                    b_bone.tail = b_bone.head + loc

            for b_bone, m_bone in zip(editBoneTable, pmx_bones):
                if b_bone.parent is not None and b_bone.parent.tail == b_bone.head:
                    if not m_bone.isMovable:
                        b_bone.use_connect = True

        return nameTable

    def __sortPoseBonesByBoneIndex(self, pose_bones, bone_names):
        r = []
        for i in bone_names:
            r.append(pose_bones[i])
        return r

    def __applyIk(self, index, pmx_bone, pose_bones):
        """ create a IK bone constraint
         If the IK bone and the target bone is separated, a dummy IK target bone is created as a child of the IK bone.
         @param index the bone index
         @param pmx_bone pmx.Bone
         @param pose_bones the list of PoseBones sorted by the bone index
        """

        ik_bone = pose_bones[pmx_bone.target].parent
        target_bone = pose_bones[index]

        if (mathutils.Vector(ik_bone.tail) - mathutils.Vector(target_bone.head)).length > 0.001:
            logging.info('Found a seperated IK constraint: IK: %s, Target: %s', ik_bone.name, target_bone.name)
            with bpyutils.edit_object(self.__armObj) as data:
                s_bone = data.edit_bones.new(name='shadow')
                logging.info('  Create a proxy bone: %s', s_bone.name)
                s_bone.head = ik_bone.tail
                s_bone.tail = s_bone.head + mathutils.Vector([0, 0, 1])
                s_bone.layers = (False, False, False, False, False, False, False, False, True, False, False, False, False, False, False, False, False, False, False, False, False, False, False, False, False, False, False, False, False, False, False, False)
                s_bone.parent = data.edit_bones[target_bone.name]
                logging.info('  Set parent: %s -> %s', target_bone.name, s_bone.name)
                # Must not access to EditBones from outside of the 'with' section.
                s_bone_name = s_bone.name

            logging.info('  Use %s as IK target bone instead of %s', s_bone_name, target_bone.name)
            target_bone = self.__armObj.pose.bones[s_bone_name]
            target_bone.is_mmd_shadow_bone = True
            target_bone.mmd_shadow_bone_type = 'IK_PROXY'

        ikConst = ik_bone.constraints.new('IK')
        ikConst.chain_count = len(pmx_bone.ik_links)
        ikConst.target = self.__armObj
        ikConst.subtarget = target_bone.name
        if pmx_bone.isRotatable and not pmx_bone.isMovable :
            ikConst.use_location = pmx_bone.isMovable
            ikConst.use_rotation = pmx_bone.isRotatable
        for i in pmx_bone.ik_links:
            if i.maximumAngle is not None:
                bone = pose_bones[i.target]
                bone.use_ik_limit_x = True
                bone.use_ik_limit_y = True
                bone.use_ik_limit_z = True
                bone.ik_max_x = -i.minimumAngle[0]
                bone.ik_max_y = i.maximumAngle[1]
                bone.ik_max_z = i.maximumAngle[2]
                bone.ik_min_x = -i.maximumAngle[0]
                bone.ik_min_y = i.minimumAngle[1]
                bone.ik_min_z = i.minimumAngle[2]

    @staticmethod
    def __findNoneAdditionalBone(target, pose_bones, visited_bones=None):
        if visited_bones is None:
            visited_bones = []
        if target in visited_bones:
            raise ValueError('Detected cyclic dependency.')
        for i in filter(lambda x: x.type == 'CHILD_OF', target.constraints):
            if i.subtarget != target.parent.name:
                return PMXImporter.__findNoneAdditionalBone(pose_bones[i.subtarget], pose_bones, visited_bones)
        return target

    def __applyAdditionalTransform(self, obj, src, dest, influence, pose_bones, rotation=False, location=False):
        """ apply additional transform to the bone.
         @param obj the object of the target armature
         @param src the PoseBone that apply the transform to another bone.
         @param dest the PoseBone that another bone apply the transform to.
        """
        if not rotation and not location:
            return
        bone_name = None

        # If src has been applied the additional transform by another bone,
        # copy the constraint of it to dest.
        src = self.__findNoneAdditionalBone(src, pose_bones)

        with bpyutils.edit_object(obj) as data:
            src_bone = data.edit_bones[src.name]
            s_bone = data.edit_bones.new(name='shadow')
            s_bone.head = src_bone.head
            s_bone.tail = src_bone.tail
            s_bone.parent = src_bone.parent
            #s_bone.use_connect = src_bone.use_connect
            s_bone.layers = (False, False, False, False, False, False, False, False, True, False, False, False, False, False, False, False, False, False, False, False, False, False, False, False, False, False, False, False, False, False, False, False)
            s_bone.use_inherit_rotation = False
            s_bone.use_local_location = True
            s_bone.use_inherit_scale = False
            bone_name = s_bone.name

            dest_bone = data.edit_bones[dest.name]
            dest_bone.use_inherit_rotation = not rotation
            dest_bone.use_local_location = not location

        p_bone = obj.pose.bones[bone_name]
        p_bone.is_mmd_shadow_bone = True
        p_bone.mmd_shadow_bone_type = 'ADDITIONAL_TRANSFORM'

        if rotation:
            c = p_bone.constraints.new('COPY_ROTATION')
            c.target = obj
            c.subtarget = src.name
            c.target_space = 'LOCAL'
            c.owner_space = 'LOCAL'

            if influence > 0:
                c.influence = influence
            else:
                c.influence = -influence
                c.invert_x = True
                c.invert_y = True
                c.invert_z = True

        if location:
            c = p_bone.constraints.new('COPY_LOCATION')
            c.target = obj
            c.subtarget = src.name
            c.target_space = 'LOCAL'
            c.owner_space = 'LOCAL'

            if influence > 0:
                c.influence = influence
            else:
                c.influence = -influence
                c.invert_x = True
                c.invert_y = True
                c.invert_z = True

        c = dest.constraints.new('CHILD_OF')

        c.target = obj
        c.subtarget = p_bone.name
        c.use_location_x = location
        c.use_location_y = location
        c.use_location_z = location
        c.use_rotation_x = rotation
        c.use_rotation_y = rotation
        c.use_rotation_z = rotation
        c.use_scale_x = False
        c.use_scale_y = False
        c.use_scale_z = False
        c.inverse_matrix = mathutils.Matrix(src.matrix).inverted()

        if dest.parent is not None:
            parent = dest.parent
            c = dest.constraints.new('CHILD_OF')
            c.target = obj
            c.subtarget = parent.name
            c.use_location_x = False
            c.use_location_y = False
            c.use_location_z = False
            c.use_scale_x = False
            c.use_scale_y = False
            c.use_scale_z = False
            c.inverse_matrix = mathutils.Matrix(parent.matrix).inverted()

    def __importBones(self):
        pmxModel = self.__model

        boneNameTable = self.__createEditBones(self.__armObj, pmxModel.bones)
        pose_bones = self.__sortPoseBonesByBoneIndex(self.__armObj.pose.bones, boneNameTable)
        self.__boneTable = pose_bones
        for i, p_bone in sorted(enumerate(pmxModel.bones), key=lambda x: x[1].transform_order):
            b_bone = pose_bones[i]
            b_bone.mmd_bone.name_e = p_bone.name_e
            b_bone.mmd_bone.transform_order = p_bone.transform_order
            b_bone.mmd_bone.is_visible = p_bone.visible
            b_bone.mmd_bone.is_controllable = p_bone.isControllable

            if not p_bone.isRotatable:
                b_bone.lock_rotation = [True, True, True]

            if not p_bone.isMovable:
                b_bone.lock_location = [True, True, True]

            if p_bone.isIK:
                if p_bone.target != -1:
                    self.__applyIk(i, p_bone, pose_bones)

            if p_bone.hasAdditionalRotate or p_bone.hasAdditionalLocation:
                bone_index, influ = p_bone.additionalTransform
                src_bone = pmxModel.bones[bone_index]
                self.__applyAdditionalTransform(
                    self.__armObj,
                    pose_bones[bone_index],
                    b_bone,
                    influ,
                    self.__armObj.pose.bones,
                    p_bone.hasAdditionalRotate,
                    p_bone.hasAdditionalLocation
                    )

            if p_bone.localCoordinate is not None:
                b_bone.mmd_bone.enabled_local_axes = True
                b_bone.mmd_bone.local_axis_x = p_bone.localCoordinate.x_axis
                b_bone.mmd_bone.local_axis_z = p_bone.localCoordinate.z_axis

            if len(b_bone.children) == 0:
                b_bone.mmd_bone.is_tip = True
                b_bone.lock_rotation = [True, True, True]
                b_bone.lock_location = [True, True, True]
                b_bone.lock_scale = [True, True, True]
                b_bone.bone.hide = True

    def __importRigids(self):
        self.__rigidTable = []
        start_time = time.time()
        for rigid in self.__model.rigids:
            if self.__onlyCollisions and rigid.mode != pmx.Rigid.MODE_STATIC:
                continue

            loc = mathutils.Vector(rigid.location) * self.TO_BLE_MATRIX * self.__scale
            rot = mathutils.Vector(rigid.rotation) * self.TO_BLE_MATRIX * -1
            if rigid.type == pmx.Rigid.TYPE_BOX:
                size = mathutils.Vector(rigid.size) * self.TO_BLE_MATRIX
            else:
                size = mathutils.Vector(rigid.size)

            obj = self.__rig.createRigidBody(
                name = rigid.name,
                name_e = rigid.name_e,
                shape_type = rigid.type,
                dynamics_type = rigid.mode,
                location = loc,
                rotation = rot,
                size = size * self.__scale,
                collision_group_number = rigid.collision_group_number,
                collision_group_mask = [rigid.collision_group_mask & (1<<i) == 0 for i in range(16)],
                arm_obj = self.__armObj,
                mass=rigid.mass,
                friction = rigid.friction,
                angular_damping = rigid.rotation_attenuation,
                linear_damping = rigid.velocity_attenuation,
                bounce = rigid.bounce,
                bone = None if rigid.bone == -1 or rigid.bone is None else self.__boneTable[rigid.bone].name,
                )
            obj.hide = True
            self.__rigidObjGroup.objects.link(obj)

            self.__rigidTable.append(obj)
        logging.debug('Finished importing rigid bodies in %f seconds.', time.time() - start_time)

<<<<<<< HEAD
=======

    def __getRigidRange(self, obj):
        return (mathutils.Vector(obj.bound_box[0]) - mathutils.Vector(obj.bound_box[6])).length

    def __makeNonCollisionConstraint(self, obj_a, obj_b):
        if (mathutils.Vector(obj_a.location) - mathutils.Vector(obj_b.location)).length > self.__distance_of_ignore_collisions * (self.__getRigidRange(obj_a) + self.__getRigidRange(obj_b)):
            return

        self.__nonCollisionJointTable.append(frozenset((obj_a, obj_b)))


    def __createNonCollisionConstraint(self):
        total_len = len(self.__nonCollisionJointTable)
        if total_len < 1:
            return

        start_time = time.time()
        logging.debug('-'*60)
        logging.debug(' creating ncc, counts: %d', total_len)

        ncc_root = bpy.data.objects.new(name='ncc_root', object_data=None)
        self.__targetScene.objects.link(ncc_root)
        ncc_root.parent = self.__root
        self.__tempObjGroup.objects.link(ncc_root)

        ncc_obj = bpy.data.objects.new('ncc', None)
        bpy.context.scene.objects.link(ncc_obj)
        ncc_obj.location = [0, 0, 0]
        ncc_obj.empty_draw_size = 0.5 * self.__scale
        ncc_obj.empty_draw_type = 'ARROWS'
        ncc_obj.is_mmd_non_collision_constraint = True
        ncc_obj.hide_render = True
        ncc_obj.parent = ncc_root
        utils.selectAObject(ncc_obj)
        bpy.ops.rigidbody.constraint_add(type='GENERIC')
        rb = ncc_obj.rigid_body_constraint
        rb.disable_collisions = True
        self.__tempObjGroup.objects.link(ncc_obj)

        last_selected = [ncc_obj]
        while len(ncc_root.children) < total_len:
            bpy.ops.object.duplicate()
            remain = total_len - len(ncc_root.children) - len(bpy.context.selected_objects)
            if remain < 0:
                last_selected = bpy.context.selected_objects
                for i in range(-remain):
                    last_selected[i].select = False
            else:
                for i in range(min(remain, len(last_selected))):
                    last_selected[i].select = True
            last_selected = bpy.context.selected_objects
        logging.debug(' created %d ncc.', len(ncc_root.children))

        ncc_objs = ncc_root.children
        for i in range(total_len):
            rb = ncc_objs[i].rigid_body_constraint
            rb.object1, rb.object2 = self.__nonCollisionJointTable[i]

        ncc_root.hide_render = True
        ncc_root.hide = True
        logging.debug(' finish in %f seconds.', time.time() - start_time)
        logging.debug('-'*60)

    def __makeSpring(self, target, base_obj, spring_stiffness):
        utils.selectAObject(target)
        bpy.ops.object.duplicate()
        spring_target = bpy.context.scene.objects.active
        spring_target.is_mmd_spring_goal = True
        spring_target.rigid_body.kinematic = True
        spring_target.rigid_body.collision_groups = (False, False, False, False, False, False, False, False, False, False, False, False, False, False, False, False, False, False, False, True)
        bpy.context.scene.objects.active = base_obj
        bpy.ops.object.parent_set(type='OBJECT', xmirror=False, keep_transform=True)
        self.__rigidObjGroup.objects.unlink(spring_target)
        self.__tempObjGroup.objects.link(spring_target)

        obj = bpy.data.objects.new(
            'S.'+target.name,
            None)
        bpy.context.scene.objects.link(obj)
        obj.location = target.location
        obj.empty_draw_size = 0.5 * self.__scale
        obj.empty_draw_type = 'ARROWS'
        obj.hide_render = True
        obj.is_mmd_spring_joint = True
        obj.parent = self.__root
        self.__tempObjGroup.objects.link(obj)
        utils.selectAObject(obj)
        bpy.ops.rigidbody.constraint_add(type='GENERIC_SPRING')
        rbc = obj.rigid_body_constraint
        rbc.object1 = target
        rbc.object2 = spring_target

        rbc.use_spring_x = True
        rbc.use_spring_y = True
        rbc.use_spring_z = True

        rbc.spring_stiffness_x = spring_stiffness[0]
        rbc.spring_stiffness_y = spring_stiffness[1]
        rbc.spring_stiffness_z = spring_stiffness[2]

>>>>>>> 47b06ce8
    def __importJoints(self):
        if self.__onlyCollisions:
            self.__createNonCollisionConstraint()
            return
        self.__jointTable = []
        for joint in self.__model.joints:
            loc = mathutils.Vector(joint.location) * self.TO_BLE_MATRIX * self.__scale
            rot = mathutils.Vector(joint.rotation) * self.TO_BLE_MATRIX * -1

            obj = self.__rig.createJoint(
                name = joint.name,
                name_e = joint.name_e,
                location = loc,
                rotation = rot,
                size = 0.5 * self.__scale,
                rigid_a = self.__rigidTable[joint.src_rigid],
                rigid_b = self.__rigidTable[joint.dest_rigid],
                maximum_location = mathutils.Vector(joint.maximum_location) * self.TO_BLE_MATRIX * self.__scale,
                minimum_location = mathutils.Vector(joint.minimum_location) * self.TO_BLE_MATRIX * self.__scale,
                maximum_rotation = mathutils.Vector(joint.maximum_rotation) * self.TO_BLE_MATRIX * -1,
                minimum_rotation = mathutils.Vector(joint.minimum_rotation) * self.TO_BLE_MATRIX * -1,
                spring_linear = mathutils.Vector(joint.spring_constant) * self.TO_BLE_MATRIX,
                spring_angular = mathutils.Vector(joint.spring_rotation_constant) * self.TO_BLE_MATRIX,
                )
            obj.hide = True
            self.__jointTable.append(obj)
            self.__jointObjGroup.objects.link(obj)


    def __importMaterials(self):
        self.__importTextures()

        pmxModel = self.__model

        self.__materialTable = []
        self.__materialFaceCountTable = []
        for i in pmxModel.materials:
            mat = bpy.data.materials.new(name=i.name)
            mmd_material = mat.mmd_material
            mat.diffuse_color = i.diffuse[0:3]
            mat.alpha = i.diffuse[3]
            mat.specular_color = i.specular[0:3]
            mat.specular_alpha = i.specular[3]
            mat.use_shadows = i.enabled_self_shadow
            mat.use_transparent_shadows = i.enabled_self_shadow
            mat.use_cast_buffer_shadows = i.enabled_self_shadow_map # only buffer shadows
            if hasattr(mat, 'use_cast_shadows'):
                # "use_cast_shadows" is not supported in older Blender (< 2.71),
                # so we still use "use_cast_buffer_shadows".
                mat.use_cast_shadows = i.enabled_self_shadow_map
            if mat.alpha < 1.0 or mat.specular_alpha < 1.0 or i.texture != -1:
                mat.use_transparency = True
                mat.transparency_method = 'Z_TRANSPARENCY'

            mmd_material.name_j = i.name
            mmd_material.name_e = i.name_e
            mmd_material.ambient_color = i.ambient
            mmd_material.is_double_sided = i.is_double_sided
            mmd_material.enabled_drop_shadow = i.enabled_drop_shadow
            mmd_material.enabled_self_shadow_map = i.enabled_self_shadow_map
            mmd_material.enabled_self_shadow = i.enabled_self_shadow
            mmd_material.enabled_toon_edge = i.enabled_toon_edge
            mmd_material.edge_color = i.edge_color
            mmd_material.edge_weight = i.edge_size
            mmd_material.sphere_texture_type = str(i.sphere_texture_mode)
            mmd_material.is_shared_toon_texture = i.is_shared_toon_texture
            mmd_material.comment = i.comment

            self.__materialFaceCountTable.append(int(i.vertex_count/3))
            self.__meshObj.data.materials.append(mat)
            if i.texture != -1:
                texture_slot = mat.texture_slots.create(0)
                texture_slot.use_map_alpha = True
                texture_slot.texture = self.__textureTable[i.texture]
                texture_slot.texture.use_mipmap = self.__use_mipmap
                texture_slot.texture_coords = 'UV'
                texture_slot.blend_type = 'MULTIPLY'
            if i.sphere_texture_mode == 2:
                amount = self.__spa_blend_factor
                blend = 'ADD'
            else:
                amount = self.__sph_blend_factor
                blend = 'MULTIPLY'
            if i.sphere_texture != -1 and amount != 0.0:
                texture_slot = mat.texture_slots.add()
                texture_slot.texture = self.__textureTable[i.sphere_texture]
                if isinstance(texture_slot.texture.image, bpy.types.Image):
                    texture_slot.texture.image.use_alpha = False
                texture_slot.texture_coords = 'NORMAL'
                texture_slot.diffuse_color_factor = amount
                texture_slot.blend_type = blend

    def __importFaces(self):
        pmxModel = self.__model
        mesh = self.__meshObj.data

        mesh.tessfaces.add(len(pmxModel.faces))
        uvLayer = mesh.tessface_uv_textures.new()
        for i, f in enumerate(pmxModel.faces):
            bf = mesh.tessfaces[i]
            bf.vertices_raw = list(f) + [0]
            bf.use_smooth = True
            face_count = 0
            uv = uvLayer.data[i]
            uv.uv1 = self.flipUV_V(pmxModel.vertices[f[0]].uv)
            uv.uv2 = self.flipUV_V(pmxModel.vertices[f[1]].uv)
            uv.uv3 = self.flipUV_V(pmxModel.vertices[f[2]].uv)

            bf.material_index = self.__getMaterialIndexFromFaceIndex(i)

    def __importVertexMorphs(self):
        pmxModel = self.__model

        utils.selectAObject(self.__meshObj)
        bpy.ops.object.shape_key_add()

        for morph in filter(lambda x: isinstance(x, pmx.VertexMorph), pmxModel.morphs):
            shapeKey = self.__meshObj.shape_key_add(morph.name)
            for md in morph.offsets:
                shapeKeyPoint = shapeKey.data[md.index]
                offset = mathutils.Vector(md.offset) * self.TO_BLE_MATRIX
                shapeKeyPoint.co = shapeKeyPoint.co + offset * self.__scale

    def __importDisplayFrames(self):
        pmxModel = self.__model
        root = self.__rig.rootObject()

        for i in pmxModel.display:
            frame = root.mmd_root.display_item_frames.add()
            frame.name = i.name
            frame.name_e = i.name_e
            for disp_type, index in i.data:
                item = frame.items.add()
                if disp_type == 0:
                    item.type = 'BONE'
                    item.name = self.__boneTable[index].name
                elif disp_type == 1:
                    item.type = 'MORPH'
                    item.name = pmxModel.morphs[index].name
                else:
                    raise Exception('Unknown display item type.')
        root.mmd_root.display_item_frames

    def __addArmatureModifier(self, meshObj, armObj):
        armModifier = meshObj.modifiers.new(name='Armature', type='ARMATURE')
        armModifier.object = armObj
        armModifier.use_vertex_groups = True

    def __renameLRBones(self):
        pose_bones = self.__armObj.pose.bones
        for i in pose_bones:
            if i.is_mmd_shadow_bone:
                continue
            i.mmd_bone.name_j = i.name
            self.__rig.renameBone(i.name, utils.convertNameToLR(i.name))
            # self.__meshObj.vertex_groups[i.mmd_bone.name_j].name = i.name

    def execute(self, **args):
        if 'pmx' in args:
            self.__model = args['pmx']
        else:
            self.__model = pmx.load(args['filepath'])

        self.__scale = args.get('scale', 1.0)
        self.__onlyCollisions = args.get('only_collisions', False)
        self.__ignoreNonCollisionGroups = args.get('ignore_non_collision_groups', True)
        self.__distance_of_ignore_collisions = args.get('distance_of_ignore_collisions', 1) # 衝突を考慮しない距離（非衝突グループ設定を無視する距離）
        self.__distance_of_ignore_collisions /= 2
        self.__use_mipmap = args.get('use_mipmap', True)
        self.__sph_blend_factor = args.get('sph_blend_factor', 1.0)
        self.__spa_blend_factor = args.get('spa_blend_factor', 1.0)

        logging.info('****************************************')
        logging.info(' mmd_tools.import_pmx module')
        logging.info('----------------------------------------')
        logging.info(' Start to load model data form a pmx file')
        logging.info('            by the mmd_tools.pmx modlue.')
        logging.info('')

        start_time = time.time()

        self.__createGroups()
        self.__createObjects()

        self.__importVertices()
        self.__importBones()
        self.__importMaterials()
        self.__importFaces()
        self.__importRigids()
        self.__importJoints()
        self.__importDisplayFrames()

        self.__importVertexMorphs()

        if args.get('rename_LR_bones', False):
            self.__renameLRBones()

        self.__addArmatureModifier(self.__meshObj, self.__armObj)
        self.__meshObj.data.update()

<<<<<<< HEAD
        bpy.types.Object.pmx_import_scale = bpy.props.FloatProperty(name='pmx_import_scale')
=======
        if args.get('hide_rigids', False):
            self.__hideRigidsAndJoints(self.__root)
>>>>>>> 47b06ce8
        self.__armObj.pmx_import_scale = self.__scale

        for i in [self.__rigidObjGroup.objects, self.__jointObjGroup.objects, self.__tempObjGroup.objects]:
            for j in i:
                self.__allObjGroup.objects.link(j)

        bpy.context.scene.gravity[2] = -9.81 * 10 * self.__scale
        self.__rig.rootObject().mmd_root.show_meshes = True

        logging.info(' Finished importing the model in %f seconds.', time.time() - start_time)
        logging.info('----------------------------------------')
        logging.info(' mmd_tools.import_pmx module')
        logging.info('****************************************')<|MERGE_RESOLUTION|>--- conflicted
+++ resolved
@@ -434,109 +434,6 @@
             self.__rigidTable.append(obj)
         logging.debug('Finished importing rigid bodies in %f seconds.', time.time() - start_time)
 
-<<<<<<< HEAD
-=======
-
-    def __getRigidRange(self, obj):
-        return (mathutils.Vector(obj.bound_box[0]) - mathutils.Vector(obj.bound_box[6])).length
-
-    def __makeNonCollisionConstraint(self, obj_a, obj_b):
-        if (mathutils.Vector(obj_a.location) - mathutils.Vector(obj_b.location)).length > self.__distance_of_ignore_collisions * (self.__getRigidRange(obj_a) + self.__getRigidRange(obj_b)):
-            return
-
-        self.__nonCollisionJointTable.append(frozenset((obj_a, obj_b)))
-
-
-    def __createNonCollisionConstraint(self):
-        total_len = len(self.__nonCollisionJointTable)
-        if total_len < 1:
-            return
-
-        start_time = time.time()
-        logging.debug('-'*60)
-        logging.debug(' creating ncc, counts: %d', total_len)
-
-        ncc_root = bpy.data.objects.new(name='ncc_root', object_data=None)
-        self.__targetScene.objects.link(ncc_root)
-        ncc_root.parent = self.__root
-        self.__tempObjGroup.objects.link(ncc_root)
-
-        ncc_obj = bpy.data.objects.new('ncc', None)
-        bpy.context.scene.objects.link(ncc_obj)
-        ncc_obj.location = [0, 0, 0]
-        ncc_obj.empty_draw_size = 0.5 * self.__scale
-        ncc_obj.empty_draw_type = 'ARROWS'
-        ncc_obj.is_mmd_non_collision_constraint = True
-        ncc_obj.hide_render = True
-        ncc_obj.parent = ncc_root
-        utils.selectAObject(ncc_obj)
-        bpy.ops.rigidbody.constraint_add(type='GENERIC')
-        rb = ncc_obj.rigid_body_constraint
-        rb.disable_collisions = True
-        self.__tempObjGroup.objects.link(ncc_obj)
-
-        last_selected = [ncc_obj]
-        while len(ncc_root.children) < total_len:
-            bpy.ops.object.duplicate()
-            remain = total_len - len(ncc_root.children) - len(bpy.context.selected_objects)
-            if remain < 0:
-                last_selected = bpy.context.selected_objects
-                for i in range(-remain):
-                    last_selected[i].select = False
-            else:
-                for i in range(min(remain, len(last_selected))):
-                    last_selected[i].select = True
-            last_selected = bpy.context.selected_objects
-        logging.debug(' created %d ncc.', len(ncc_root.children))
-
-        ncc_objs = ncc_root.children
-        for i in range(total_len):
-            rb = ncc_objs[i].rigid_body_constraint
-            rb.object1, rb.object2 = self.__nonCollisionJointTable[i]
-
-        ncc_root.hide_render = True
-        ncc_root.hide = True
-        logging.debug(' finish in %f seconds.', time.time() - start_time)
-        logging.debug('-'*60)
-
-    def __makeSpring(self, target, base_obj, spring_stiffness):
-        utils.selectAObject(target)
-        bpy.ops.object.duplicate()
-        spring_target = bpy.context.scene.objects.active
-        spring_target.is_mmd_spring_goal = True
-        spring_target.rigid_body.kinematic = True
-        spring_target.rigid_body.collision_groups = (False, False, False, False, False, False, False, False, False, False, False, False, False, False, False, False, False, False, False, True)
-        bpy.context.scene.objects.active = base_obj
-        bpy.ops.object.parent_set(type='OBJECT', xmirror=False, keep_transform=True)
-        self.__rigidObjGroup.objects.unlink(spring_target)
-        self.__tempObjGroup.objects.link(spring_target)
-
-        obj = bpy.data.objects.new(
-            'S.'+target.name,
-            None)
-        bpy.context.scene.objects.link(obj)
-        obj.location = target.location
-        obj.empty_draw_size = 0.5 * self.__scale
-        obj.empty_draw_type = 'ARROWS'
-        obj.hide_render = True
-        obj.is_mmd_spring_joint = True
-        obj.parent = self.__root
-        self.__tempObjGroup.objects.link(obj)
-        utils.selectAObject(obj)
-        bpy.ops.rigidbody.constraint_add(type='GENERIC_SPRING')
-        rbc = obj.rigid_body_constraint
-        rbc.object1 = target
-        rbc.object2 = spring_target
-
-        rbc.use_spring_x = True
-        rbc.use_spring_y = True
-        rbc.use_spring_z = True
-
-        rbc.spring_stiffness_x = spring_stiffness[0]
-        rbc.spring_stiffness_y = spring_stiffness[1]
-        rbc.spring_stiffness_z = spring_stiffness[2]
-
->>>>>>> 47b06ce8
     def __importJoints(self):
         if self.__onlyCollisions:
             self.__createNonCollisionConstraint()
@@ -737,12 +634,6 @@
         self.__addArmatureModifier(self.__meshObj, self.__armObj)
         self.__meshObj.data.update()
 
-<<<<<<< HEAD
-        bpy.types.Object.pmx_import_scale = bpy.props.FloatProperty(name='pmx_import_scale')
-=======
-        if args.get('hide_rigids', False):
-            self.__hideRigidsAndJoints(self.__root)
->>>>>>> 47b06ce8
         self.__armObj.pmx_import_scale = self.__scale
 
         for i in [self.__rigidObjGroup.objects, self.__jointObjGroup.objects, self.__tempObjGroup.objects]:
