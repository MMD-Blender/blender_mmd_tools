# Copyright 2012 MMD Tools authors
# This file is part of MMD Tools.

# MMD Tools is free software; you can redistribute it and/or modify
# it under the terms of the GNU General Public License as published by
# the Free Software Foundation; either version 3 of the License, or
# (at your option) any later version.
#
# MMD Tools is distributed in the hope that it will be useful, but
# WITHOUT ANY WARRANTY; without even the implied warranty of
# MERCHANTIBILITY or FITNESS FOR A PARTICULAR PURPOSE. See the GNU
# General Public License for more details.
#
# You should have received a copy of the GNU General Public License
# along with this program. If not, see <http://www.gnu.org/licenses/>.

import os

PACKAGE_NAME = __package__
PACKAGE_PATH = os.path.dirname(__file__)

with open(os.path.join(PACKAGE_PATH, "blender_manifest.toml"), "rb") as f:
    import tomllib

    manifest = tomllib.load(f)
    MMD_TOOLS_VERSION = manifest["version"]


from . import auto_load
from . import auto_export
<<<<<<< HEAD
 
=======
from .operators import *
>>>>>>> e4b42de3

auto_load.init(PACKAGE_NAME)

# Store keymap items to remove them when unregistering
addon_keymaps = []

def register():
    import bpy

    from . import handlers

    auto_load.register()

    # pylint: disable=import-outside-toplevel
    from .m17n import translations_dict

    bpy.app.translations.register(PACKAGE_NAME, translations_dict)

    handlers.MMDHanders.register()
    
    auto_export.register()
   
    
    operators.register()
    
    # Register keymap
    wm = bpy.context.window_manager
    kc = wm.keyconfigs.addon
    if kc:
        km = kc.keymaps.new(name='Object Mode', space_type='EMPTY')
        kmi = km.keymap_items.new("mmd_tools.export_pmx_quick", 'E', 'PRESS', ctrl=True, alt=False)
        addon_keymaps.append((km, kmi))
        km1 = kc.keymaps.new(name='Curve', space_type='EMPTY')
        kmi1 = km1.keymap_items.new("mmd_tools.export_pmx_quick", 'E', 'PRESS', ctrl=True, alt=False)
        addon_keymaps.append((km1, kmi1))

def unregister():
    import bpy

    from . import handlers
    
    auto_export.unregister()
     
    
    operators.unregister()
    
    # Unregister keymap
    for km, kmi in addon_keymaps:
        km.keymap_items.remove(kmi)
    addon_keymaps.clear()

    handlers.MMDHanders.unregister()

    bpy.app.translations.unregister(PACKAGE_NAME)

    auto_load.unregister()


if __name__ == "__main__":
    register()<|MERGE_RESOLUTION|>--- conflicted
+++ resolved
@@ -28,11 +28,7 @@
 
 from . import auto_load
 from . import auto_export
-<<<<<<< HEAD
  
-=======
-from .operators import *
->>>>>>> e4b42de3
 
 auto_load.init(PACKAGE_NAME)
 
@@ -54,9 +50,6 @@
     handlers.MMDHanders.register()
     
     auto_export.register()
-   
-    
-    operators.register()
     
     # Register keymap
     wm = bpy.context.window_manager
@@ -75,9 +68,6 @@
     from . import handlers
     
     auto_export.unregister()
-     
-    
-    operators.unregister()
     
     # Unregister keymap
     for km, kmi in addon_keymaps:
